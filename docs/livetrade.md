--- conflicted
+++ resolved
@@ -6,14 +6,7 @@
 <!-- ## When will it be released?
 It will be released a few weeks (or months) after the release of the "optimize" mode. 
 
-<<<<<<< HEAD
-**[Update 1:]** The optimize mode is out now. Next step is the livetrade module.  
-**[Update 2:]** It'll be available for the early-access by the end of the first week of April. 
-**[Update 3:]** It's being tested by a few members of the community and the docs and announcements are under work. It'll be released in the coming days!
-=======
-**[Update 1:]** The optimize mode is out now. The next step is the live trade module.  
-**[Update 2:]** It'll be available for the early-access by the end of the first week of April.  -->
->>>>>>> 3e06097a
+
 
 ## Screenshots?
 Here is a sample of the early access version which has a CLI dashboard:
