--- conflicted
+++ resolved
@@ -22,12 +22,8 @@
 
 In case a fresh install isn't possible for you, look at the [repository](https://github.com/jesse-ai/stack-installer/blob/master/ubuntu-18.04.sh) and use commands that suit your environment.
 
-<<<<<<< HEAD
 ::: warning
 You should have at least 2GB RAM or the build of ta-lib [might fail](https://github.com/mrjbq7/ta-lib/issues/290).
-=======
-You should have at least 2 GB RAM or the build of ta-lib might fail: [https://github.com/mrjbq7/ta-lib/issues/290](https://github.com/mrjbq7/ta-lib/issues/290).
->>>>>>> aa213a62
 A workaround is using a prebuilt wheel (.whl) of ta-lib.
 :::
 
